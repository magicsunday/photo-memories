--- conflicted
+++ resolved
@@ -797,20 +797,14 @@
         arguments:
             $http: '@Symfony\Contracts\HttpClient\HttpClientInterface'
             $cache: '@memories.weather.cache'
-<<<<<<< HEAD
             $storage: '@MagicSunday\Memories\Service\Weather\WeatherObservationStorageInterface'
-=======
->>>>>>> b945c1ca
             $baseUrl: '%memories.weather.openweather.base_url%'
             $apiKey: '%memories.weather.openweather.api_key%'
             $cacheTtl: '%memories.weather.openweather.cache_ttl%'
             $maxPastHours: '%memories.weather.openweather.max_past_hours%'
-<<<<<<< HEAD
             $source: '%memories.weather.openweather.source%'
 
     MagicSunday\Memories\Service\Weather\DoctrineWeatherObservationStorage: ~
-=======
->>>>>>> b945c1ca
 
     MagicSunday\Memories\Service\Weather\ToggleableWeatherHintProvider:
         arguments:
@@ -820,12 +814,9 @@
 
     MagicSunday\Memories\Service\Weather\WeatherHintProviderInterface:
         alias: MagicSunday\Memories\Service\Weather\ToggleableWeatherHintProvider
-<<<<<<< HEAD
 
     MagicSunday\Memories\Service\Weather\WeatherObservationStorageInterface:
         alias: MagicSunday\Memories\Service\Weather\DoctrineWeatherObservationStorage
-=======
->>>>>>> b945c1ca
 
     # Feeds
     MagicSunday\Memories\Service\Feed\ThumbnailPathResolver: ~
