<?php

/**
 * This file is part of the package magicsunday/photo-memories.
 *
 * For the full copyright and license information, please read the
 * LICENSE file that was distributed with this source code.
 */

declare(strict_types=1);

namespace MagicSunday\Memories\Repository;

use DateTimeImmutable;
use Doctrine\DBAL\Exception;
use Doctrine\DBAL\ParameterType;
use Doctrine\ORM\EntityManagerInterface;
use Doctrine\ORM\Exception\ORMException;
use Doctrine\ORM\OptimisticLockException;
use Doctrine\Persistence\ObjectRepository;
use MagicSunday\Memories\Entity\Media;
use MagicSunday\Memories\Service\Clusterer\Pipeline\MemberMediaLookupInterface;
use MagicSunday\Memories\Service\Metadata\MetadataFeatureVersion;

use function strlen;
use function strtolower;
use function str_pad;
use function substr;
use function trim;

/**
 * Minimal repository wrapper to load Media by IDs efficiently.
 */
readonly class MediaRepository implements MemberMediaLookupInterface
{
<<<<<<< HEAD
    public function __construct(private readonly EntityManagerInterface $em, private int $phashPrefixLength = 16)
=======
    private int $phashPrefixLength;

    public function __construct(private EntityManagerInterface $em, int $phashPrefixLength = 16)
>>>>>>> b17e3ae1
    {
        $phashPrefixLength       = max(0, $phashPrefixLength);
        $this->phashPrefixLength = $phashPrefixLength;
    }

    /**
     * @param list<int> $ids
     * @param bool      $onlyVideos
     *
     * @return list<Media>
     */
    public function findByIds(array $ids, bool $onlyVideos = false): array
    {
        if ($ids === []) {
            return [];
        }

        $qb = $this->em->createQueryBuilder()
            ->select('m')
            ->from(Media::class, 'm')
            ->where('m.id IN (:ids)')
            ->andWhere('m.noShow = false')
            ->andWhere('(m.burstRepresentative IS NULL OR m.burstRepresentative = true)')
            ->setParameter('ids', $ids);

        if ($onlyVideos) {
            $qb->andWhere('m.isVideo = true')
                ->orderBy('m.takenAt', 'ASC');
        }

        $q = $qb->getQuery();

        /** @var list<Media> $items */
        $items = $q->getResult();

        return $items;
    }

    /**
     * Finds media items within the provided Hamming distance of the given pHash.
     *
     * @param string $phashHex
     * @param int    $maxHamming
     * @param int    $limit
     *
     * @return list<array{media: Media, distance: int}>
     * @throws Exception
     * @throws ORMException
     * @throws OptimisticLockException
     */
    public function findNearestByPhash(string $phashHex, int $maxHamming, int $limit = 20): array
    {
        $phashHex = strtolower(trim($phashHex));
        if ($phashHex === '' || $maxHamming < 0) {
            return [];
        }

        $limit = max(
            $limit,
            1
        );

        $conn        = $this->em->getConnection();
        $prefixLength = min(
            $this->phashPrefixLength,
            32
        );
        $phashPrefix  = $prefixLength > 0 ? substr($phashHex, 0, $prefixLength) : '';
        $phash64Hex   = substr($phashHex, 0, 16);
        if (strlen($phash64Hex) < 16) {
            $phash64Hex = str_pad($phash64Hex, 16, '0');
        }

        $sql = <<<'SQL'
SELECT id,
       BIT_COUNT(
           CAST(CONV(HEX(phash64), 16, 10) AS UNSIGNED) ^
           CAST(CONV(:phashHex, 16, 10) AS UNSIGNED)
       ) AS hamming
FROM media
WHERE phash64 IS NOT NULL
  AND noShow = 0
  AND (phashPrefix = :phashPrefix OR :phashPrefix = '')
HAVING hamming <= :maxHamming
ORDER BY hamming ASC, id ASC
LIMIT :limit
SQL;

        $rows = $conn->fetchAllAssociative(
            $sql,
            [
                'phashHex'   => $phash64Hex,
                'phashPrefix'=> $phashPrefix,
                'maxHamming' => $maxHamming,
                'limit'      => $limit,
            ],
            [
                'phashHex'   => ParameterType::STRING,
                'phashPrefix'=> ParameterType::STRING,
                'maxHamming' => ParameterType::INTEGER,
                'limit'      => ParameterType::INTEGER,
            ]
        );

        if ($rows === []) {
            return [];
        }

        $result = [];
        foreach ($rows as $row) {
            $id = isset($row['id']) ? (int) $row['id'] : 0;
            if ($id <= 0) {
                continue;
            }

            $media = $this->em->find(Media::class, $id);
            if (!$media instanceof Media) {
                continue;
            }

            $result[] = [
                'media'    => $media,
                'distance' => (int) ($row['hamming'] ?? 0),
            ];
        }

        return $result;
    }

    /**
     * @return list<Media>
     */
    public function findBurstMembers(string $burstUuid, ?string $excludePath = null): array
    {
        $burstUuid = trim($burstUuid);
        if ($burstUuid === '') {
            return [];
        }

        $qb = $this->em->createQueryBuilder();
        $qb->select('m')
            ->from(Media::class, 'm')
            ->where('m.burstUuid = :burstUuid')
            ->setParameter('burstUuid', $burstUuid)
            ->orderBy('m.burstIndex', 'ASC')
            ->addOrderBy('m.takenAt', 'ASC')
            ->addOrderBy('m.id', 'ASC');

        $excludePath = $excludePath !== null ? trim($excludePath) : null;
        if ($excludePath !== null && $excludePath !== '') {
            $qb->andWhere('m.path <> :excludePath')
                ->setParameter('excludePath', $excludePath);
        }

        $query = $qb->getQuery();

        /** @var list<Media> $items */
        $items = $query->getResult();

        return $items;
    }

    /**
     * @return list<Media>
     */
    public function findIndexingCandidates(int $limit): array
    {
        $maxResults = max(
            $limit,
            1
        );

        $qb = $this->em->createQueryBuilder();
        $qb->select('m')
            ->from(Media::class, 'm')
            ->where('m.noShow = false')
            ->andWhere('m.indexedAt IS NULL OR m.featureVersion < :pipelineVersion')
            ->setParameter('pipelineVersion', MetadataFeatureVersion::PIPELINE_VERSION)
            ->orderBy('m.id', 'ASC')
            ->setMaxResults($maxResults);

        $query = $qb->getQuery();

        /** @var list<Media> $items */
        $items = $query->getResult();

        return $items;
    }

    /**
     * @return list<Media>
     */
    public function findGoodCandidatesByDateRange(DateTimeImmutable $from, DateTimeImmutable $to, int $limit): array
    {
        $maxResults = max(
            $limit,
            1
        );

        $qb = $this->em->createQueryBuilder();
        $qb->select('m')
            ->from(Media::class, 'm')
            ->where('m.noShow = false')
            ->andWhere('m.lowQuality = false')
            ->andWhere('(m.burstRepresentative IS NULL OR m.burstRepresentative = true)')
            ->andWhere('m.takenAt BETWEEN :from AND :to')
            ->setParameter('from', $from)
            ->setParameter('to', $to)
            ->orderBy('m.takenAt', 'ASC')
            ->addOrderBy('m.id', 'ASC')
            ->setMaxResults($maxResults);

        $query = $qb->getQuery();

        /** @var list<Media> $items */
        $items = $query->getResult();

        return $items;
    }

    /**
     * Attempts to find the counterpart of a live photo pair by checksum.
     */
    public function findLivePairCandidate(string $checksum, string $path): ?Media
    {
        $checksum = trim($checksum);
        $path     = trim($path);

        if ($checksum === '' || $path === '') {
            return null;
        }

        /** @var ObjectRepository<Media> $repo */
        $repo       = $this->em->getRepository(Media::class);
        $candidates = $repo->findBy(['livePairChecksum' => $checksum], ['id' => 'ASC'], 8);

        foreach ($candidates as $candidate) {
            if (!$candidate instanceof Media) {
                continue;
            }

            if ($candidate->getPath() === $path || $candidate->isNoShow()) {
                continue;
            }

            return $candidate;
        }

        return null;
    }
}<|MERGE_RESOLUTION|>--- conflicted
+++ resolved
@@ -33,13 +33,9 @@
  */
 readonly class MediaRepository implements MemberMediaLookupInterface
 {
-<<<<<<< HEAD
-    public function __construct(private readonly EntityManagerInterface $em, private int $phashPrefixLength = 16)
-=======
     private int $phashPrefixLength;
 
     public function __construct(private EntityManagerInterface $em, int $phashPrefixLength = 16)
->>>>>>> b17e3ae1
     {
         $phashPrefixLength       = max(0, $phashPrefixLength);
         $this->phashPrefixLength = $phashPrefixLength;
