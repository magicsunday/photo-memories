--- conflicted
+++ resolved
@@ -15,17 +15,6 @@
         private readonly EntityManagerInterface $em,
         private readonly HolidayResolverInterface $holidayResolver,
         private readonly NoveltyHeuristic $novelty,
-<<<<<<< HEAD
-        /** @var array{quality:float,people:float,content:float,density:float,novelty:float,holiday:float,recency:float} */
-        private readonly array $weights = [
-            'quality' => 0.22,
-            'people'  => 0.20,
-            'content' => 0.13,
-            'density' => 0.12,
-            'novelty' => 0.12,
-            'holiday' => 0.08,
-            'recency' => 0.13,
-=======
         /**
          * @var array{
          *     quality:float,
@@ -38,14 +27,14 @@
          * }
          */
         private readonly array $weights = [
-            'quality' => 0.23,
-            'people'  => 0.18,
-            'density' => 0.14,
-            'novelty' => 0.10,
-            'holiday' => 0.10,
-            'recency' => 0.20,
+            'quality' => 0.22,
+            'people'  => 0.20,
+            'content' => 0.13,
+            'density' => 0.12,
+            'novelty' => 0.12,
+            'holiday' => 0.08,
+            'recency' => 0.13,
             'poi'     => 0.05,
->>>>>>> d3de9691
         ],
         /** @var array<string,float> $algorithmBoosts */
         private readonly array $algorithmBoosts = [],
@@ -482,7 +471,6 @@
         );
     }
 
-<<<<<<< HEAD
     /**
      * @param array<int,string> $dayKeys
      * @return array<string,int>
@@ -495,7 +483,8 @@
         }
 
         return $counts;
-=======
+    }
+
     private function computePoiScore(ClusterDraft $cluster): float
     {
         $params = $cluster->getParams();
@@ -567,7 +556,6 @@
         }
 
         return $value;
->>>>>>> d3de9691
     }
 
     private function computeHolidayScore(int $fromTs, int $toTs): float
