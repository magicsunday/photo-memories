--- conflicted
+++ resolved
@@ -417,19 +417,13 @@
             ),
         ];
 
-<<<<<<< HEAD
-        if ($this->backgroundBlurSigma > 0.0 && ($isPortrait === null || $isPortrait)) {
+        if ($this->backgroundBlurSigma > 0.0 && ($isPortrait ?? true)) {
             $blurEnableExpr = $this->escapeFilterExpression(
                 sprintf('lt(iw/ih,%s)', $this->formatFloat($this->width / $this->height)),
             );
 
             $backgroundStages[] = sprintf(
                 'gblur=sigma=%1$s:enable=%2$s',
-=======
-        if ($this->backgroundBlurSigma > 0.0 && ($isPortrait ?? true)) {
-            $background .= sprintf(
-                ',gblur=sigma=%s',
->>>>>>> 65c92fae
                 $this->formatFloat($this->backgroundBlurSigma),
             );
         }
