<?php

/**
 * This file is part of the package magicsunday/photo-memories.
 *
 * For the full copyright and license information, please read the
 * LICENSE file that was distributed with this source code.
 */

declare(strict_types=1);

namespace MagicSunday\Memories\Test\Unit\Clusterer;

use DateTimeImmutable;
use DateTimeZone;
use MagicSunday\Memories\Clusterer\ClusterDraft;
use MagicSunday\Memories\Clusterer\TimeSimilarityStrategy;
use MagicSunday\Memories\Entity\Location;
use MagicSunday\Memories\Entity\Media;
use MagicSunday\Memories\Test\TestCase;
use MagicSunday\Memories\Utility\LocationHelper;
use PHPUnit\Framework\Attributes\Test;

final class TimeSimilarityStrategyTest extends TestCase
{
    #[Test]
    public function clustersMediaWithinGapAndLocalityBoundaries(): void
    {
        $helper   = LocationHelper::createDefault();
        $strategy = new TimeSimilarityStrategy(
            locHelper: $helper,
            maxGapSeconds: 1800,
            minItemsPerBucket: 3,
        );

        $berlin = $this->makeLocation(
            providerPlaceId: 'berlin-city',
            displayName: 'Berlin',
            lat: 52.5200,
            lon: 13.4050,
            city: 'Berlin',
            country: 'Germany',
        );
        $munich = $this->makeLocation(
            providerPlaceId: 'munich-city',
            displayName: 'Munich',
            lat: 48.1371,
            lon: 11.5753,
            city: 'Munich',
            country: 'Germany',
        );

        $mediaItems = [
            $this->createMedia(1001, '2023-07-01 09:00:00', 52.5201, 13.4049, $berlin),
            $this->createMedia(1002, '2023-07-01 09:20:00', 52.5202, 13.4050, $berlin),
            $this->createMedia(1003, '2023-07-01 09:40:00', 52.5203, 13.4051, $berlin),
            // Gap larger than max gap -> split bucket
            $this->createMedia(1004, '2023-07-01 12:30:00', 52.5204, 13.4052, $berlin),
            // Same day but different locality should not join previous bucket
            $this->createMedia(1005, '2023-07-01 12:40:00', 48.1372, 11.5754, $munich),
            $this->createMedia(1006, '2023-07-01 12:55:00', 48.1373, 11.5755, $munich),
        ];

        $clusters = $strategy->cluster($mediaItems);

        self::assertCount(1, $clusters);
        $cluster = $clusters[0];

        self::assertInstanceOf(ClusterDraft::class, $cluster);
        self::assertSame('time_similarity', $cluster->getAlgorithm());
        self::assertSame([1001, 1002, 1003], $cluster->getMembers());

        $params = $cluster->getParams();
        self::assertSame('Berlin', $params['place']);
        $expectedRange = [
            'from' => (new DateTimeImmutable('2023-07-01 09:00:00', new DateTimeZone('UTC')))->getTimestamp(),
            'to'   => (new DateTimeImmutable('2023-07-01 09:40:00', new DateTimeZone('UTC')))->getTimestamp(),
        ];
        self::assertSame($expectedRange, $params['time_range']);

        $centroid = $cluster->getCentroid();
        self::assertEqualsWithDelta(52.5202, $centroid['lat'], 0.00001);
        self::assertEqualsWithDelta(13.4050, $centroid['lon'], 0.00001);
    }

    #[Test]
    public function returnsEmptyWhenNoBucketMeetsMinimumItems(): void
    {
        $strategy = new TimeSimilarityStrategy(
            locHelper: LocationHelper::createDefault(),
            maxGapSeconds: 900,
            minItemsPerBucket: 4,
        );

        $location = $this->makeLocation(
            providerPlaceId: 'hamburg-city',
            displayName: 'Hamburg',
            lat: 53.5511,
            lon: 9.9937,
            city: 'Hamburg',
            country: 'Germany',
        );

        $mediaItems = [
            $this->createMedia(1101, '2023-08-10 08:00:00', 53.5510, 9.9936, $location),
            $this->createMedia(1102, '2023-08-10 08:12:00', 53.5511, 9.9937, $location),
            $this->createMedia(1103, '2023-08-10 08:25:00', 53.5512, 9.9938, $location),
            // Splits due to time gap
            $this->createMedia(1104, '2023-08-10 10:00:00', 53.5513, 9.9939, $location),
            $this->createMedia(1105, '2023-08-10 10:10:00', 53.5514, 9.9940, $location),
            $this->createMedia(1106, '2023-08-10 10:20:00', 53.5515, 9.9941, $location),
        ];

        self::assertSame([], $strategy->cluster($mediaItems));
    }

    #[Test]
<<<<<<< HEAD
    public function enrichesClustersWithDominantTags(): void
=======
    public function skipsNoShowMediaWhenBuildingBuckets(): void
>>>>>>> 9c6ab7c8
    {
        $helper   = LocationHelper::createDefault();
        $strategy = new TimeSimilarityStrategy(
            locHelper: $helper,
<<<<<<< HEAD
            maxGapSeconds: 3600,
=======
            maxGapSeconds: 1800,
>>>>>>> 9c6ab7c8
            minItemsPerBucket: 2,
        );

        $location = $this->makeLocation(
<<<<<<< HEAD
            providerPlaceId: 'london-city',
            displayName: 'London',
            lat: 51.5074,
            lon: -0.1278,
            city: 'London',
            country: 'United Kingdom',
        );

        $mediaItems = [
            $this->makeMediaFixture(
                id: 2001,
                filename: 'time-tags-2001.jpg',
                takenAt: '2023-06-01 18:00:00',
                lat: 51.5075,
                lon: -0.1277,
                location: $location,
                configure: static function (Media $media): void {
                    $media->setSceneTags([
                        ['label' => 'Beach', 'score' => 0.92],
                        ['label' => 'Sunset', 'score' => 0.55],
                    ]);
                    $media->setKeywords(['Vacation', 'Beach Day']);
                }
            ),
            $this->makeMediaFixture(
                id: 2002,
                filename: 'time-tags-2002.jpg',
                takenAt: '2023-06-01 18:20:00',
                lat: 51.5076,
                lon: -0.1276,
                location: $location,
                configure: static function (Media $media): void {
                    $media->setSceneTags([
                        ['label' => 'Beach', 'score' => 0.82],
                        ['label' => 'Sunset', 'score' => 0.61],
                    ]);
                    $media->setKeywords(['Vacation', 'Sunset']);
                }
            ),
            $this->makeMediaFixture(
                id: 2003,
                filename: 'time-tags-2003.jpg',
                takenAt: '2023-06-01 18:45:00',
                lat: 51.5077,
                lon: -0.1275,
                location: $location,
                configure: static function (Media $media): void {
                    $media->setSceneTags([
                        ['label' => 'Forest', 'score' => 0.75],
                    ]);
                    $media->setKeywords(['Beach Day']);
=======
            providerPlaceId: 'potsdam-city',
            displayName: 'Potsdam',
            lat: 52.3906,
            lon: 13.0645,
            city: 'Potsdam',
            country: 'Germany',
        );

        $mediaItems = [
            $this->createMedia(2101, '2024-05-12 14:00:00', 52.3907, 13.0646, $location),
            $this->createMedia(2102, '2024-05-12 14:10:00', 52.3908, 13.0647, $location),
            $this->createMedia(
                2103,
                '2024-05-12 14:20:00',
                52.3909,
                13.0648,
                $location,
                static function (Media $media): void {
                    $media->setNoShow(true);
>>>>>>> 9c6ab7c8
                }
            ),
        ];

        $clusters = $strategy->cluster($mediaItems);

        self::assertCount(1, $clusters);
<<<<<<< HEAD
        $params = $clusters[0]->getParams();

        self::assertArrayHasKey('scene_tags', $params);
        /** @var list<array{label: string, score: float}> $sceneTags */
        $sceneTags = $params['scene_tags'];
        self::assertSame('Beach', $sceneTags[0]['label']);
        self::assertEqualsWithDelta(0.92, $sceneTags[0]['score'], 0.00001);
        self::assertSame('Forest', $sceneTags[1]['label']);
        self::assertSame('Sunset', $sceneTags[2]['label']);

        self::assertArrayHasKey('keywords', $params);
        self::assertSame(['Beach Day', 'Vacation', 'Sunset'], $params['keywords']);
=======
        self::assertSame([2101, 2102], $clusters[0]->getMembers());
>>>>>>> 9c6ab7c8
    }

    private function createMedia(
        int $id,
        string $takenAt,
        float $lat,
        float $lon,
        Location $location,
        ?callable $configure = null,
    ): Media {
        return $this->makeMediaFixture(
            id: $id,
            filename: sprintf('time-%d.jpg', $id),
            takenAt: $takenAt,
            lat: $lat,
            lon: $lon,
            location: $location,
            configure: $configure,
        );
    }
}<|MERGE_RESOLUTION|>--- conflicted
+++ resolved
@@ -115,77 +115,16 @@
     }
 
     #[Test]
-<<<<<<< HEAD
     public function enrichesClustersWithDominantTags(): void
-=======
-    public function skipsNoShowMediaWhenBuildingBuckets(): void
->>>>>>> 9c6ab7c8
     {
         $helper   = LocationHelper::createDefault();
         $strategy = new TimeSimilarityStrategy(
             locHelper: $helper,
-<<<<<<< HEAD
-            maxGapSeconds: 3600,
-=======
             maxGapSeconds: 1800,
->>>>>>> 9c6ab7c8
             minItemsPerBucket: 2,
         );
 
         $location = $this->makeLocation(
-<<<<<<< HEAD
-            providerPlaceId: 'london-city',
-            displayName: 'London',
-            lat: 51.5074,
-            lon: -0.1278,
-            city: 'London',
-            country: 'United Kingdom',
-        );
-
-        $mediaItems = [
-            $this->makeMediaFixture(
-                id: 2001,
-                filename: 'time-tags-2001.jpg',
-                takenAt: '2023-06-01 18:00:00',
-                lat: 51.5075,
-                lon: -0.1277,
-                location: $location,
-                configure: static function (Media $media): void {
-                    $media->setSceneTags([
-                        ['label' => 'Beach', 'score' => 0.92],
-                        ['label' => 'Sunset', 'score' => 0.55],
-                    ]);
-                    $media->setKeywords(['Vacation', 'Beach Day']);
-                }
-            ),
-            $this->makeMediaFixture(
-                id: 2002,
-                filename: 'time-tags-2002.jpg',
-                takenAt: '2023-06-01 18:20:00',
-                lat: 51.5076,
-                lon: -0.1276,
-                location: $location,
-                configure: static function (Media $media): void {
-                    $media->setSceneTags([
-                        ['label' => 'Beach', 'score' => 0.82],
-                        ['label' => 'Sunset', 'score' => 0.61],
-                    ]);
-                    $media->setKeywords(['Vacation', 'Sunset']);
-                }
-            ),
-            $this->makeMediaFixture(
-                id: 2003,
-                filename: 'time-tags-2003.jpg',
-                takenAt: '2023-06-01 18:45:00',
-                lat: 51.5077,
-                lon: -0.1275,
-                location: $location,
-                configure: static function (Media $media): void {
-                    $media->setSceneTags([
-                        ['label' => 'Forest', 'score' => 0.75],
-                    ]);
-                    $media->setKeywords(['Beach Day']);
-=======
             providerPlaceId: 'potsdam-city',
             displayName: 'Potsdam',
             lat: 52.3906,
@@ -205,7 +144,6 @@
                 $location,
                 static function (Media $media): void {
                     $media->setNoShow(true);
->>>>>>> 9c6ab7c8
                 }
             ),
         ];
@@ -213,22 +151,7 @@
         $clusters = $strategy->cluster($mediaItems);
 
         self::assertCount(1, $clusters);
-<<<<<<< HEAD
-        $params = $clusters[0]->getParams();
-
-        self::assertArrayHasKey('scene_tags', $params);
-        /** @var list<array{label: string, score: float}> $sceneTags */
-        $sceneTags = $params['scene_tags'];
-        self::assertSame('Beach', $sceneTags[0]['label']);
-        self::assertEqualsWithDelta(0.92, $sceneTags[0]['score'], 0.00001);
-        self::assertSame('Forest', $sceneTags[1]['label']);
-        self::assertSame('Sunset', $sceneTags[2]['label']);
-
-        self::assertArrayHasKey('keywords', $params);
-        self::assertSame(['Beach Day', 'Vacation', 'Sunset'], $params['keywords']);
-=======
         self::assertSame([2101, 2102], $clusters[0]->getMembers());
->>>>>>> 9c6ab7c8
     }
 
     private function createMedia(
